#
#     This file is part of CasADi.
# 
#     CasADi -- A symbolic framework for dynamic optimization.
#     Copyright (C) 2010 by Joel Andersson, Moritz Diehl, K.U.Leuven. All rights reserved.
# 
#     CasADi is free software; you can redistribute it and/or
#     modify it under the terms of the GNU Lesser General Public
#     License as published by the Free Software Foundation; either
#     version 3 of the License, or (at your option) any later version.
# 
#     CasADi is distributed in the hope that it will be useful,
#     but WITHOUT ANY WARRANTY; without even the implied warranty of
#     MERCHANTABILITY or FITNESS FOR A PARTICULAR PURPOSE.  See the GNU
#     Lesser General Public License for more details.
# 
#     You should have received a copy of the GNU Lesser General Public
#     License along with CasADi; if not, write to the Free Software
#     Foundation, Inc., 51 Franklin Street, Fifth Floor, Boston, MA  02110-1301  USA
# 
# 
# -*- coding: utf-8 -*-
from casadi import *
from numpy import *
import matplotlib.pyplot as plt

# This demonstration is intended to demonstrate CasADi's Sundials interface
# The flags set in the beginning of the script demonstrates the most important features.
# Joel Andersson, 2010

# Use CVodes or IDAS
implicit_integrator = False

# Use a collocation based integrator + KINSOL
collocation_integrator = False

# test adjoint sensitivities
with_asens = False

# use exact jacobian
exact_jacobian = True

# Calculate the forward sensitivities using finite differences
finite_difference_fsens = not exact_jacobian

# Calculate initial condition (for IDAS only)
calc_ic = False

# Perturb x or u
perturb_u = True

# Use a user_defined linear solver
user_defined_solver = True

# Use sparse direct solver (CSparse)
sparse_direct = True

# Second order sensitivities by a symbolic-numeric approach
second_order = False

# Derivatives via source code transformation
with_sct = True

# Create an IDAS instance (fully implicit integrator)
def create_IDAS():
  # Time 
  t = SX("t")

  # Differential states
  s = ssym("s")
  v = ssym("v")
  m = ssym("m")
  y = vertcat([s,v,m])
  
  # State derivatives
  sdot = ssym("sdot")
  vdot = ssym("vdot")
  mdot = ssym("mdot")
  xdot = vertcat([sdot,vdot,mdot])

  # Control
  u = ssym("u")
  
  # Reference trajectory
  u_ref = 3-sin(t)
  
  # Square deviation from the state trajectory
  u_dev = u-u_ref
  u_dev *= u_dev
  
  # Differential equation (fully implicit form)
  ode_res = vertcat([v - sdot,  (u-0.02*v*v)/m - vdot, -0.01*u*u - mdot])

  # DAE residual function
  ffcn = SXFunction(daeIn(t=t,x=y,xdot=xdot,p=u),daeOut(ode=ode_res,quad=u_dev))
  
  if collocation_integrator:
    # Create a collocation integrator
    integrator = CollocationIntegrator(ffcn)
  
    # Set some options
    integrator.setOption("implicit_solver",KinsolSolver)
    integrator.setOption("implicit_solver_options",{'linear_solver_creator' : CSparse})
    integrator.setOption("quadrature_solver",CSparse)
    integrator.setOption("startup_integrator",IdasIntegrator)
    integrator.setOption("expand_f",True)
    integrator.setOption("expand_q",True)
    
  else:
    # Create an integrator
    integrator = IdasIntegrator(ffcn)

    # Set IDAS specific options
    integrator.setOption("calc_ic",calc_ic)

  # Return the integrator
  return integrator

# Create an CVODES instance (ODE integrator)
def create_CVODES():
  # Time 
  t = ssym("t")

  # Differential states
  s = ssym("s")
  v = ssym("v")
  m = ssym("m")
  x = vertcat([s,v,m])
  
  # State derivatives
  sdot = ssym("sdot")
  vdot = ssym("vdot")
  mdot = ssym("mdot")
  xdot = vertcat([sdot,vdot,mdot])
  
  # Control
  u = ssym("u")
  
  # Reference trajectory
  u_ref = 3-sin(t)
  
  # Square deviation from the state trajectory
  quad = (u-u_ref)**2
  
  # Differential equation (fully implicit form)
  ode = vertcat([v, (u-0.02*v*v)/m, -0.01*u*u])-xdot

  # DAE residual function
<<<<<<< HEAD
  ffcn = SXFunction(daeIn(x=x,p=u,t=t,xdot=xdot),daeOut(ode,[],quad))
=======
  ffcn = SXFunction(daeIn(t=t,x=y,p=u),daeOut(ode=rhs,quad=u_dev))
>>>>>>> 5fe389ef
  
  if collocation_integrator:
    # Create a collocation integrator
    integrator = CollocationIntegrator(ffcn)
  
    # Set some options
    integrator.setOption("implicit_solver",KinsolSolver)
    integrator.setOption("implicit_solver_options",{'linear_solver_creator' : CSparse})
    integrator.setOption("quadrature_solver",CSparse)
    integrator.setOption("startup_integrator",CVodesIntegrator)
    integrator.setOption("expand_f",True)
    integrator.setOption("expand_q",True)
    
  else:
    # Create an integrator
    integrator = CVodesIntegrator(ffcn)
  
  # Return the integrator
  return integrator

# Time horizon
t0 = 0
tf = 10

# Bounds on the control
u_lb = -0.5
u_ub = 1.3
u_init = 1

# Initial conditions
x0 = [0,0,1]
  
# Integrator
if implicit_integrator:
  integrator = create_IDAS()
else:
  integrator = create_CVODES()


# Attach user-defined linear solver
if user_defined_solver:
  if sparse_direct:
    #integrator.setOption("linear_solver_creator",SuperLU)
    integrator.setOption("linear_solver_creator",CSparse)
  else:
    integrator.setOption("linear_solver_creator",LapackLUDense)

# Set common integrator options
integrator.setOption("fsens_err_con",True)
integrator.setOption("quad_err_con",True)
integrator.setOption("abstol",1e-12)
integrator.setOption("reltol",1e-12)
integrator.setOption("fsens_abstol",1e-6)
integrator.setOption("fsens_reltol",1e-6)
integrator.setOption("asens_abstol",1e-6)
integrator.setOption("asens_reltol",1e-6)
integrator.setOption("exact_jacobian",exact_jacobian)
integrator.setOption("finite_difference_fsens",finite_difference_fsens)
integrator.setOption("max_num_steps",100000)

# Set time horizon
integrator.setOption("t0",t0)
integrator.setOption("tf",tf)

if(user_defined_solver):
  integrator.setOption("linear_solver","user_defined")

# Initialize the integrator
integrator.init()

# Set parameters
integrator.setInput(u_init,INTEGRATOR_P)

# Set inital state
integrator.setInput(x0,INTEGRATOR_X0)

# Integrate
integrator.evaluate()

# Save the result
res0 = DMatrix(integrator.output())

# Perturb in some direction
if perturb_u:
  u_pert = u_init + 0.01
  integrator.setInput(u_pert,INTEGRATOR_P)
else:
  x_pert = list(x0)
  x_pert[1] += 0.01
  integrator.setInput(x_pert,INTEGRATOR_X0)
  
# Integrate again
integrator.evaluate()
  
# Print statistics
integrator.printStats()

# Calculate finite difference approximation
fd = (integrator.output() - res0) / 0.01
  
print "unperturbed                     ", res0
print "perturbed                       ", integrator.output()
print "finite_difference approximation ", fd

# forward seeds
if perturb_u:
  u_seed = 1
  integrator.setFwdSeed(u_seed,INTEGRATOR_P)
else:
  x0_seed = len(x0)*[0.]
  x0_seed[1] = 1
  integrator.setFwdSeed(x0_seed,INTEGRATOR_X0)
  
# Reset parameters
integrator.setInput(u_init,INTEGRATOR_P)
  
# Reset initial state
integrator.setInput(x0,INTEGRATOR_X0)

# backward seeds
bseed = len(x0)*[0.]
bseed[0] = 1
integrator.setAdjSeed(bseed,INTEGRATOR_XF)

if with_asens:
  # evaluate with forward and adjoint sensitivities
  integrator.evaluate(1,1)
else:
  # evaluate with only forward sensitivities
  integrator.evaluate(1,0)
    
print "forward sensitivities           ", integrator.fwdSens()

if with_asens:
  print "adjoint sensitivities           ",
  print integrator.adjSens(INTEGRATOR_X0), " ",
  print integrator.adjSens(INTEGRATOR_P), " "
  
# Derivatives via source code transformation
if with_sct:
  # Forward seeds
  fintegrator = integrator.derivative(1,1)
  fintegrator.setInput(integrator.input(INTEGRATOR_X0),INTEGRATOR_X0)
  fintegrator.setInput(integrator.input(INTEGRATOR_P),INTEGRATOR_P)
  fintegrator.setInput(integrator.fwdSeed(INTEGRATOR_X0),INTEGRATOR_NUM_IN+INTEGRATOR_X0)
  fintegrator.setInput(integrator.fwdSeed(INTEGRATOR_P),INTEGRATOR_NUM_IN+INTEGRATOR_P)
  fintegrator.setInput(integrator.adjSeed(INTEGRATOR_XF),2*INTEGRATOR_NUM_IN+INTEGRATOR_XF)
  fintegrator.setInput(integrator.adjSeed(INTEGRATOR_QF),2*INTEGRATOR_NUM_IN+INTEGRATOR_QF)
  
  fintegrator.evaluate()

  print "forward sensitivities via sct   ", fintegrator.output(INTEGRATOR_NUM_OUT+INTEGRATOR_XF)
  print "adjoint sensitivities via sct   ",
  print fintegrator.output(2*INTEGRATOR_NUM_OUT+INTEGRATOR_X0), " ",
  print fintegrator.output(2*INTEGRATOR_NUM_OUT+INTEGRATOR_P), " "
  
if second_order:
  # Generate the jacobian by creating a new integrator for the sensitivity equations by source transformation
  intjac = integrator.jacobian(INTEGRATOR_P,INTEGRATOR_XF)

  # Set options
  intjac.setOption("number_of_fwd_dir",0)
  intjac.setOption("number_of_adj_dir",1)
    
  # Initialize the integrator
  intjac.init()

  # Set inputs
  intjac.setInput(u_init,INTEGRATOR_P)
  intjac.setInput(x0,INTEGRATOR_X0)
    
  # Set adjoint seed
  jacseed = 4*[0]
  jacseed[0] = 1;
  intjac.setAdjSeed(jacseed)
    
  # Evaluate the Jacobian
  intjac.evaluate(0,1)

  # Get the results
  print "second order (fwd-over-adj)     ",
  print intjac.adjSens(INTEGRATOR_X0), ", ",
  print intjac.adjSens(INTEGRATOR_P)

  
  
  <|MERGE_RESOLUTION|>--- conflicted
+++ resolved
@@ -146,11 +146,7 @@
   ode = vertcat([v, (u-0.02*v*v)/m, -0.01*u*u])-xdot
 
   # DAE residual function
-<<<<<<< HEAD
-  ffcn = SXFunction(daeIn(x=x,p=u,t=t,xdot=xdot),daeOut(ode,[],quad))
-=======
-  ffcn = SXFunction(daeIn(t=t,x=y,p=u),daeOut(ode=rhs,quad=u_dev))
->>>>>>> 5fe389ef
+  ffcn = SXFunction(daeIn(t=t,x=x,p=u,xdot=xdot),daeOut(ode=ode,quad=quad))
   
   if collocation_integrator:
     # Create a collocation integrator
