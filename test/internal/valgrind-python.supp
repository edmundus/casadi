#
# This is a valgrind suppression file that should be used when using valgrind.
#
#  Here's an example of running valgrind:
#
#	cd python/dist/src
#	valgrind --tool=memcheck --suppressions=Misc/valgrind-python.supp \
#		./python -E -tt ./Lib/test/regrtest.py -u bsddb,network
#
# You must edit Objects/obmalloc.c and uncomment Py_USING_MEMORY_DEBUGGER
# to use the preferred suppressions with Py_ADDRESS_IN_RANGE.
#
# If you do not want to recompile Python, you can uncomment
# suppressions for PyObject_Free and PyObject_Realloc.
#
# See Misc/README.valgrind for more information.

# all tool names: Addrcheck,Memcheck,cachegrind,helgrind,massif
{
   ADDRESS_IN_RANGE/Invalid read of size 4
   Memcheck:Addr4
   fun:Py_ADDRESS_IN_RANGE
}

{
   ADDRESS_IN_RANGE/Invalid read of size 4
   Memcheck:Value4
   fun:Py_ADDRESS_IN_RANGE
}

{
   ADDRESS_IN_RANGE/Invalid read of size 8 (x86_64 aka amd64)
   Memcheck:Value8
   fun:Py_ADDRESS_IN_RANGE
}

{
   ADDRESS_IN_RANGE/Conditional jump or move depends on uninitialised value
   Memcheck:Cond
   fun:Py_ADDRESS_IN_RANGE
}

#
# Leaks (including possible leaks)
#    Hmmm, I wonder if this masks some real leaks.  I think it does.
#    Will need to fix that.
#

{
   Suppress leaking the GIL.  Happens once per process, see comment in ceval.c.
   Memcheck:Leak
   fun:malloc
   fun:PyThread_allocate_lock
   fun:PyEval_InitThreads
}

{
   Suppress leaking the GIL after a fork.
   Memcheck:Leak
   fun:malloc
   fun:PyThread_allocate_lock
   fun:PyEval_ReInitThreads
}

{
   Suppress leaking the autoTLSkey.  This looks like it shouldn't leak though.
   Memcheck:Leak
   fun:malloc
   fun:PyThread_create_key
   fun:_PyGILState_Init
   fun:Py_InitializeEx
   fun:Py_Main
}

{
   Hmmm, is this a real leak or like the GIL?
   Memcheck:Leak
   fun:malloc
   fun:PyThread_ReInitTLS
}

{
   Handle PyMalloc confusing valgrind (possibly leaked)
   Memcheck:Leak
   fun:realloc
   fun:_PyObject_GC_Resize
   fun:COMMENT_THIS_LINE_TO_DISABLE_LEAK_WARNING
}

{
   Handle PyMalloc confusing valgrind (possibly leaked)
   Memcheck:Leak
   fun:malloc
   fun:_PyObject_GC_New
   fun:COMMENT_THIS_LINE_TO_DISABLE_LEAK_WARNING
}

{
   Handle PyMalloc confusing valgrind (possibly leaked)
   Memcheck:Leak
   fun:malloc
   fun:_PyObject_GC_NewVar
   fun:COMMENT_THIS_LINE_TO_DISABLE_LEAK_WARNING
}

#
# Non-python specific leaks
#

{
   Handle pthread issue (possibly leaked)
   Memcheck:Leak
   fun:calloc
   fun:allocate_dtv
   fun:_dl_allocate_tls_storage
   fun:_dl_allocate_tls
}

{
   Handle pthread issue (possibly leaked)
   Memcheck:Leak
   fun:memalign
   fun:_dl_allocate_tls_storage
   fun:_dl_allocate_tls
}

{
   ADDRESS_IN_RANGE/Invalid read of size 4
   Memcheck:Addr4
   fun:PyObject_Free
}

{
   ADDRESS_IN_RANGE/Invalid read of size 4
   Memcheck:Value4
   fun:PyObject_Free
}

{
   ADDRESS_IN_RANGE/Conditional jump or move depends on uninitialised value
   Memcheck:Cond
   fun:PyObject_Free
}

{
   ADDRESS_IN_RANGE/Invalid read of size 8
   Memcheck:Addr8
   fun:PyObject_Free
}

{
   ADDRESS_IN_RANGE/Invalid read of size 8
   Memcheck:Value8
   fun:PyObject_Free
}

{
   ADDRESS_IN_RANGE/Invalid read of size 4
   Memcheck:Addr4
   fun:PyObject_Realloc*
}

{
   ADDRESS_IN_RANGE/Invalid read of size 4
   Memcheck:Value4
   fun:PyObject_Realloc*
}

{
   ADDRESS_IN_RANGE/Invalid read of size 8
   Memcheck:Addr8
   fun:PyObject_Realloc*
}

{
   ADDRESS_IN_RANGE/Invalid read of size 8
   Memcheck:Value8
   fun:PyObject_Realloc*
}

{
   ADDRESS_IN_RANGE/Conditional jump or move depends on uninitialised value
   Memcheck:Cond
   fun:PyObject_Realloc*
}


###
### All the suppressions below are for errors that occur within libraries
### that Python uses.  The problems to not appear to be related to Python's
### use of the libraries.
###

{
   Generic ubuntu ld problems
   Memcheck:Addr8
   obj:/lib/ld-2.4.so
   obj:/lib/ld-2.4.so
   obj:/lib/ld-2.4.so
   obj:/lib/ld-2.4.so
}

{
   Generic gentoo ld problems
   Memcheck:Cond
   obj:/lib/ld-2.3.4.so
   obj:/lib/ld-2.3.4.so
   obj:/lib/ld-2.3.4.so
   obj:/lib/ld-2.3.4.so
}

{
   DBM problems, see test_dbm
   Memcheck:Param
   write(buf)
   fun:write
   obj:/usr/lib/libdb1.so.2
   obj:/usr/lib/libdb1.so.2
   obj:/usr/lib/libdb1.so.2
   obj:/usr/lib/libdb1.so.2
   fun:dbm_close
}

{
   DBM problems, see test_dbm
   Memcheck:Value8
   fun:memmove
   obj:/usr/lib/libdb1.so.2
   obj:/usr/lib/libdb1.so.2
   obj:/usr/lib/libdb1.so.2
   obj:/usr/lib/libdb1.so.2
   fun:dbm_store
   fun:dbm_ass_sub
}

{
   DBM problems, see test_dbm
   Memcheck:Cond
   obj:/usr/lib/libdb1.so.2
   obj:/usr/lib/libdb1.so.2
   obj:/usr/lib/libdb1.so.2
   fun:dbm_store
   fun:dbm_ass_sub
}

{
   DBM problems, see test_dbm
   Memcheck:Cond
   fun:memmove
   obj:/usr/lib/libdb1.so.2
   obj:/usr/lib/libdb1.so.2
   obj:/usr/lib/libdb1.so.2
   obj:/usr/lib/libdb1.so.2
   fun:dbm_store
   fun:dbm_ass_sub
}

{
   GDBM problems, see test_gdbm
   Memcheck:Param
   write(buf)
   fun:write
   fun:gdbm_open

}

{
   ZLIB problems, see test_gzip
   Memcheck:Cond
   obj:/lib/libz.so.1.2.3
   obj:/lib/libz.so.1.2.3
   fun:deflate
}

{
   Avoid problems w/readline doing a putenv and leaking on exit
   Memcheck:Leak
   fun:malloc
   fun:xmalloc
   fun:sh_set_lines_and_columns
   fun:_rl_get_screen_size
   fun:_rl_init_terminal_io
   obj:/lib/libreadline.so.4.3
   fun:rl_initialize
}

###
### These occur from somewhere within the SSL, when running
###  test_socket_sll.  They are too general to leave on by default.
###
###{
###   somewhere in SSL stuff
###   Memcheck:Cond
###   fun:memset
###}
###{
###   somewhere in SSL stuff
###   Memcheck:Value4
###   fun:memset
###}
###
###{
###   somewhere in SSL stuff
###   Memcheck:Cond
###   fun:MD5_Update
###}
###
###{
###   somewhere in SSL stuff
###   Memcheck:Value4
###   fun:MD5_Update
###}

#
# All of these problems come from using test_socket_ssl
#
{
   from test_socket_ssl
   Memcheck:Cond
   fun:BN_bin2bn
}

{
   from test_socket_ssl
   Memcheck:Cond
   fun:BN_num_bits_word
}

{
   from test_socket_ssl
   Memcheck:Value4
   fun:BN_num_bits_word
}

{
   from test_socket_ssl
   Memcheck:Cond
   fun:BN_mod_exp_mont_word
}

{
   from test_socket_ssl
   Memcheck:Cond
   fun:BN_mod_exp_mont
}

{
   from test_socket_ssl
   Memcheck:Param
   write(buf)
   fun:write
   obj:/usr/lib/libcrypto.so.0.9.7
}

{
   from test_socket_ssl
   Memcheck:Cond
   fun:RSA_verify
}

{
   from test_socket_ssl
   Memcheck:Value4
   fun:RSA_verify
}

{
   from test_socket_ssl
   Memcheck:Value4
   fun:DES_set_key_unchecked
}

{
   from test_socket_ssl
   Memcheck:Value4
   fun:DES_encrypt2
}

{
   from test_socket_ssl
   Memcheck:Cond
   obj:/usr/lib/libssl.so.0.9.7
}

{
   from test_socket_ssl
   Memcheck:Value4
   obj:/usr/lib/libssl.so.0.9.7
}

{
   from test_socket_ssl
   Memcheck:Cond
   fun:BUF_MEM_grow_clean
}

{
   from test_socket_ssl
   Memcheck:Cond
   fun:memcpy
   fun:ssl3_read_bytes
}

{
   from test_socket_ssl
   Memcheck:Cond
   fun:SHA1_Update
}

{
   from test_socket_ssl
   Memcheck:Value4
   fun:SHA1_Update
}

# Extra

{
   extra1
   Memcheck:Addr4
   fun:PyObject_GC_Del
   obj:/usr/bin/python2.7
}

{
   extra2
   Memcheck:Addr4
   fun:PyGrammar_RemoveAccelerators
   fun:Py_Finalize
}

{
   extra3
   Memcheck:Addr4
   fun:_PyString_Resize
   fun:PyString_Format
   fun:PyEval_EvalFrameEx
}

{
   extra4
   Memcheck:Addr4
   obj:/usr/bin/python2.7
   fun:PyString_Format
   fun:PyEval_EvalFrameEx
}

{
   extra5
   Memcheck:Value8
   fun:PyObject_GC_Del
   fun:PyDict_Fini
}

{
   extra6
   Memcheck:Cond
   fun:PyObject_GC_Del
   fun:PyDict_Fini
}

{
   extra7
   Memcheck:Cond
   fun:_PyString_Resize
   fun:PyString_Format
   fun:PyEval_EvalFrameEx
}

{
   extra8
   Memcheck:Addr4
   obj:/usr/bin/python2.7
   fun:PyUnicodeUCS4_Join
   obj:/usr/bin/python2.7
}

{
   extra9
   Memcheck:Cond
   fun:PyObject_GC_Del
   obj:/usr/bin/python2.7
}

{
   extra10
   Memcheck:Value8
   fun:PyObject_GC_Del
   obj:/usr/bin/python2.7
}

{
   extra11
   Memcheck:Cond
   fun:PyObject_GC_Del
   obj:/usr/bin/python2.7
}

{
   extra12
   Memcheck:Cond
   fun:PyGrammar_RemoveAccelerators
   fun:Py_Finalize
}

{
   extra13
   Memcheck:Value8
   fun:PyGrammar_RemoveAccelerators
   fun:Py_Finalize
}

{
   leak in numpy 1:1.7.1-3
   Memcheck:Leak
   fun:malloc
   fun:initialize_builtin_datetime_metadata
   fun:initmultiarray
   fun:_PyImport_LoadDynamicModule
}

{
   leak2 in numpy 1:1.7.1-3
   Memcheck:Leak
   fun:malloc
   obj:/usr/lib/pyshared/python2.7/numpy/lib/_compiled_base.so
<<<<<<< HEAD
}
=======
   fun:PyEval_EvalFrameEx
   fun:PyEval_EvalCode
   fun:PyImport_ExecCodeModuleEx
   obj:/usr/bin/python2.7
   obj:/usr/bin/python2.7
   obj:/usr/bin/python2.7
   obj:/usr/bin/python2.7
   obj:/usr/bin/python2.7
   fun:PyEval_CallObjectWithKeywords
   fun:PyEval_EvalFrameEx
}

{
   memory leak in swig multiple modules
   Memcheck:Leak
   fun:malloc
   fun:SwigPyClientData_New
   fun:*_swigregister
   fun:PyEval_EvalFrameEx
   fun:PyEval_EvalCode
   fun:PyImport_ExecCodeModuleEx
   obj:/usr/bin/python2.7
   obj:/usr/bin/python2.7
   obj:/usr/bin/python2.7
   obj:/usr/bin/python2.7
   obj:/usr/bin/python2.7
   fun:PyEval_CallObjectWithKeywords
}
>>>>>>> a1dc250c
<|MERGE_RESOLUTION|>--- conflicted
+++ resolved
@@ -524,35 +524,15 @@
    Memcheck:Leak
    fun:malloc
    obj:/usr/lib/pyshared/python2.7/numpy/lib/_compiled_base.so
-<<<<<<< HEAD
-}
-=======
-   fun:PyEval_EvalFrameEx
-   fun:PyEval_EvalCode
-   fun:PyImport_ExecCodeModuleEx
-   obj:/usr/bin/python2.7
-   obj:/usr/bin/python2.7
-   obj:/usr/bin/python2.7
-   obj:/usr/bin/python2.7
-   obj:/usr/bin/python2.7
-   fun:PyEval_CallObjectWithKeywords
-   fun:PyEval_EvalFrameEx
 }
 
 {
    memory leak in swig multiple modules
    Memcheck:Leak
    fun:malloc
-   fun:SwigPyClientData_New
-   fun:*_swigregister
-   fun:PyEval_EvalFrameEx
-   fun:PyEval_EvalCode
-   fun:PyImport_ExecCodeModuleEx
-   obj:/usr/bin/python2.7
-   obj:/usr/bin/python2.7
-   obj:/usr/bin/python2.7
-   obj:/usr/bin/python2.7
-   obj:/usr/bin/python2.7
-   fun:PyEval_CallObjectWithKeywords
-}
->>>>>>> a1dc250c
+   fun:SwigPyClientData_New*
+   fun:*_swigregister*
+   fun:PyEval_EvalFrameEx*
+   fun:PyEval_EvalCode*
+   fun:PyImport_ExecCodeModuleEx*
+}
