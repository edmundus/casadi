/*
 *    This file is part of CasADi.
 *
 *    CasADi -- A symbolic framework for dynamic optimization.
 *    Copyright (C) 2010 by Joel Andersson, Moritz Diehl, K.U.Leuven. All rights reserved.
 *
 *    CasADi is free software; you can redistribute it and/or
 *    modify it under the terms of the GNU Lesser General Public
 *    License as published by the Free Software Foundation; either
 *    version 3 of the License, or (at your option) any later version.
 *
 *    CasADi is distributed in the hope that it will be useful,
 *    but WITHOUT ANY WARRANTY; without even the implied warranty of
 *    MERCHANTABILITY or FITNESS FOR A PARTICULAR PURPOSE.  See the GNU
 *    Lesser General Public License for more details.
 *
 *    You should have received a copy of the GNU Lesser General Public
 *    License along with CasADi; if not, write to the Free Software
 *    Foundation, Inc., 51 Franklin Street, Fifth Floor, Boston, MA  02110-1301  USA
 *
 */

#ifndef SOLVE_IMPL_HPP
#define SOLVE_IMPL_HPP

#include "solve.hpp"
#include "../fx/linear_solver_internal.hpp"

using namespace std;

namespace CasADi{

  template<bool Tr>
  Solve<Tr>::Solve(const MX& r, const MX& A, const LinearSolver& linear_solver) : linear_solver_(linear_solver){
    casadi_assert_message(r.size2() == A.size1(),"Solve::Solve: dimension mismatch.");
    setDependencies(r,A);
    setSparsity(r.sparsity());
  }

  template<bool Tr>
  void Solve<Tr>::printPart(std::ostream &stream, int part) const{
    if(part==0){
      stream << "(";
    } else if(part==1){
      stream << "/";
    } else {
      if(Tr) stream << "'";
      stream << ")";
    }
  }

  template<bool Tr>
<<<<<<< HEAD
  void Solve<Tr>::evaluateD(const DMatrixPtrV& input, DMatrixPtrV& output, std::vector<int>& itmp, std::vector<double>& rtmp){
    // Factorize the matrix
    linear_solver_.setInput(*input[1],LINSOL_A);
    linear_solver_.prepare();
    
    // Solve for nondifferentiated output
    if(input[0]!=output[0]){
      copy(input[0]->begin(),input[0]->end(),output[0]->begin());
    }
    linear_solver_.solve(getPtr(output[0]->data()),output[0]->size1(),Tr);
=======
  void Solve<Tr>::evaluateD(const DMatrixPtrV& input, DMatrixPtrV& output, const DMatrixPtrVV& fwdSeed, DMatrixPtrVV& fwdSens, const DMatrixPtrVV& adjSeed, DMatrixPtrVV& adjSens){
    linear_solver_->evaluateDGen(input,output,fwdSeed,fwdSens,adjSeed,adjSens,Tr);
>>>>>>> a8adc1a4
  }

  template<bool Tr>
  void Solve<Tr>::evaluateMX(const MXPtrV& input, MXPtrV& output, const MXPtrVV& fwdSeed, MXPtrVV& fwdSens, const MXPtrVV& adjSeed, MXPtrVV& adjSens, bool output_given){
    linear_solver_->evaluateMXGen(input,output,fwdSeed,fwdSens,adjSeed,adjSens,output_given,Tr);
  }
  
  template<bool Tr>
  void Solve<Tr>::propagateSparsity(DMatrixPtrV& input, DMatrixPtrV& output, std::vector<int>& itmp, std::vector<double>& rtmp, bool fwd){
    linear_solver_->propagateSparsityGen(input,output,itmp,rtmp,fwd,Tr);
  }

  template<bool Tr>
  void Solve<Tr>::deepCopyMembers(std::map<SharedObjectNode*, SharedObject>& already_copied) {
    MXNode::deepCopyMembers(already_copied);
    linear_solver_ = deepcopy(linear_solver_, already_copied);
  }

} // namespace CasADi

#endif // SOLVE_IMPL_HPP
<|MERGE_RESOLUTION|>--- conflicted
+++ resolved
@@ -50,21 +50,8 @@
   }
 
   template<bool Tr>
-<<<<<<< HEAD
   void Solve<Tr>::evaluateD(const DMatrixPtrV& input, DMatrixPtrV& output, std::vector<int>& itmp, std::vector<double>& rtmp){
-    // Factorize the matrix
-    linear_solver_.setInput(*input[1],LINSOL_A);
-    linear_solver_.prepare();
-    
-    // Solve for nondifferentiated output
-    if(input[0]!=output[0]){
-      copy(input[0]->begin(),input[0]->end(),output[0]->begin());
-    }
-    linear_solver_.solve(getPtr(output[0]->data()),output[0]->size1(),Tr);
-=======
-  void Solve<Tr>::evaluateD(const DMatrixPtrV& input, DMatrixPtrV& output, const DMatrixPtrVV& fwdSeed, DMatrixPtrVV& fwdSens, const DMatrixPtrVV& adjSeed, DMatrixPtrVV& adjSens){
-    linear_solver_->evaluateDGen(input,output,fwdSeed,fwdSens,adjSeed,adjSens,Tr);
->>>>>>> a8adc1a4
+    linear_solver_->evaluateDGen(input,output,Tr);
   }
 
   template<bool Tr>
