--- conflicted
+++ resolved
@@ -533,17 +533,10 @@
   time1 = clock();
   
   // Pass input
-<<<<<<< HEAD
-  f_.setInput(t,DAE_T);
+  f_.setInput(&t,DAE_T);
   f_.setInput(yz,DAE_X);
   f_.setInput(yp,DAE_XDOT);
   f_.setInput(input(INTEGRATOR_P),DAE_P);
-=======
-  fd_.setInput(&t,DAE_T);
-  fd_.setInput(yz,DAE_Y);
-  fd_.setInput(yp,DAE_YDOT);
-  fd_.setInput(input(INTEGRATOR_P),DAE_P);
->>>>>>> c7fdb5b2
 
   // Evaluate
   f_.evaluate();
@@ -616,17 +609,10 @@
   time1 = clock();
   
    // Pass input
-<<<<<<< HEAD
-   f_.setInput(t,DAE_T);
+   f_.setInput(&t,DAE_T);
    f_.setInput(yz,DAE_X);
    f_.setInput(yp,DAE_XDOT);
    f_.setInput(input(INTEGRATOR_P),DAE_P);
-=======
-   fd_.setInput(&t,DAE_T);
-   fd_.setInput(yz,DAE_Y);
-   fd_.setInput(yp,DAE_YDOT);
-   fd_.setInput(input(INTEGRATOR_P),DAE_P);
->>>>>>> c7fdb5b2
      
    // Pass seeds of the state vectors
    f_.setFwdSeed(v,DAE_X);
@@ -666,36 +652,21 @@
   time1 = clock();
   
   // Pass input
-<<<<<<< HEAD
-  f_.setInput(t,DAE_T);
+  f_.setInput(&t,DAE_T);
   f_.setInput(yz,DAE_X);
   f_.setInput(yp,DAE_XDOT);
   f_.setInput(input(INTEGRATOR_P),DAE_P);
-=======
-  fd_.setInput(&t,DAE_T);
-  fd_.setInput(yz,DAE_Y);
-  fd_.setInput(yp,DAE_YDOT);
-  fd_.setInput(input(INTEGRATOR_P),DAE_P);
->>>>>>> c7fdb5b2
   
   // Calculate the forward sensitivities, nfdir_f_ directions at a time
   for(int offset=0; offset<nfdir_; offset += nfdir_f_){
     // Number of directions in this batch
     int nfdir_batch = std::min(nfdir_-offset, nfdir_f_);
     for(int dir=0; dir<nfdir_batch; ++dir){
-<<<<<<< HEAD
-      // Pass forward seeds 
-      f_.setFwdSeed(0.0,DAE_T,dir);
+      // Pass forward seeds
+      f_.fwdSeed(DAE_T,dir).setZero();
       f_.setFwdSeed(NV_DATA_S(yS[offset+dir]),DAE_X,dir);
       f_.setFwdSeed(NV_DATA_S(ypS[offset+dir]),DAE_XDOT,dir);
       f_.setFwdSeed(fwdSeed(INTEGRATOR_P,offset+dir),DAE_P,dir);
-=======
-      // Pass forward seeds
-      fd_.fwdSeed(DAE_T,dir).setZero();
-      fd_.setFwdSeed(NV_DATA_S(yS[offset+dir]),DAE_Y,dir);
-      fd_.setFwdSeed(NV_DATA_S(ypS[offset+dir]),DAE_YDOT,dir);
-      fd_.setFwdSeed(fwdSeed(INTEGRATOR_P,offset+dir),DAE_P,dir);
->>>>>>> c7fdb5b2
     }
     
     // Evaluate the AD forward algorithm
@@ -1082,17 +1053,10 @@
 void IdasInternal::rhsQ(double t, const double* yz, const double* yp, double* rhsQ){
    log("IdasInternal::rhsQ","begin");
    // Pass input
-<<<<<<< HEAD
-   f_.setInput(t,DAE_T);
+   f_.setInput(&t,DAE_T);
    f_.setInput(yz,DAE_X);
    f_.setInput(yp,DAE_XDOT);
    f_.setInput(input(INTEGRATOR_P),DAE_P);
-=======
-   fq_.setInput(&t,DAE_T);
-   fq_.setInput(yz,DAE_Y);
-   fq_.setInput(yp,DAE_YDOT);
-   fq_.setInput(input(INTEGRATOR_P),DAE_P);
->>>>>>> c7fdb5b2
 
     // Evaluate
    f_.evaluate();
@@ -1108,31 +1072,17 @@
   log("IdasInternal::rhsQS","enter");
   casadi_assert(Ns==nfdir_);
   // Pass input
-<<<<<<< HEAD
-   f_.setInput(t,DAE_T);
+   f_.setInput(&t,DAE_T);
    f_.setInput(NV_DATA_S(yz),DAE_X);
    f_.setInput(NV_DATA_S(yp),DAE_XDOT);
    f_.setInput(input(INTEGRATOR_P),DAE_P);
      
    // Pass forward seeds
   for(int i=0; i<nfdir_; ++i){
-    f_.setFwdSeed(0.0,DAE_T);
+    f_.fwdSeed(DAE_T).setZero();
     f_.setFwdSeed(NV_DATA_S(yzS[i]),DAE_X);
     f_.setFwdSeed(NV_DATA_S(ypS[i]),DAE_XDOT);
     f_.setFwdSeed(fwdSeed(INTEGRATOR_P,i),DAE_P);
-=======
-   fq_.setInput(&t,DAE_T);
-   fq_.setInput(NV_DATA_S(yz),DAE_Y);
-   fq_.setInput(NV_DATA_S(yp),DAE_YDOT);
-   fq_.setInput(input(INTEGRATOR_P),DAE_P);
-     
-   // Pass forward seeds
-  for(int i=0; i<nfdir_; ++i){
-    fq_.fwdSeed(DAE_T).setZero();
-    fq_.setFwdSeed(NV_DATA_S(yzS[i]),DAE_Y);
-    fq_.setFwdSeed(NV_DATA_S(ypS[i]),DAE_YDOT);
-    fq_.setFwdSeed(fwdSeed(INTEGRATOR_P,i),DAE_P);
->>>>>>> c7fdb5b2
    
     // Evaluate the AD forward algorithm
     f_.evaluate(1,0);
@@ -1159,17 +1109,10 @@
 void IdasInternal::resB(double t, const double* yz, const double* yp, const double* yB, const double* ypB, double* resvalB){
   log("IdasInternal::resB","begin");
   // Pass input
-<<<<<<< HEAD
-  f_.setInput(t,DAE_T);
+  f_.setInput(&t,DAE_T);
   f_.setInput(yz,DAE_X);
   f_.setInput(yp,DAE_XDOT);
   f_.setInput(input(INTEGRATOR_P),DAE_P);
-=======
-  fd_.setInput(&t,DAE_T);
-  fd_.setInput(yz,DAE_Y);
-  fd_.setInput(yp,DAE_YDOT);
-  fd_.setInput(input(INTEGRATOR_P),DAE_P);
->>>>>>> c7fdb5b2
   
   // Pass adjoint seeds
   f_.setAdjSeed(yB,DAE_ODE);
@@ -1196,15 +1139,6 @@
   
   // If quadratures are included
   if(nq_>0){
-<<<<<<< HEAD
-=======
-    // Pass input to quadratures
-    fq_.setInput(&t,DAE_T);
-    fq_.setInput(yz,DAE_Y);
-    fq_.setInput(yp,DAE_YDOT);
-    fq_.setInput(input(INTEGRATOR_P),DAE_P);
-
->>>>>>> c7fdb5b2
     // Pass adjoint seeds
     f_.adjSeed(DAE_ODE).setZero();
     f_.setAdjSeed(adjSeed(INTEGRATOR_QF).data(),DAE_QUAD);
@@ -1234,17 +1168,10 @@
 void IdasInternal::rhsQB(double t, const double* yz, const double* yp, const double* yB, const double* ypB, double *rhsvalBQ){
   log("IdasInternal::rhsQB","begin");
   // Pass input
-<<<<<<< HEAD
-  f_.setInput(t,DAE_T);
+  f_.setInput(&t,DAE_T);
   f_.setInput(yz,DAE_X);
   f_.setInput(yp,DAE_XDOT);
   f_.setInput(input(INTEGRATOR_P),DAE_P);
-=======
-  fd_.setInput(&t,DAE_T);
-  fd_.setInput(yz,DAE_Y);
-  fd_.setInput(yp,DAE_YDOT);
-  fd_.setInput(input(INTEGRATOR_P),DAE_P);
->>>>>>> c7fdb5b2
 
   // Pass adjoint seeds
   f_.setAdjSeed(yB,DAE_ODE);
@@ -1256,38 +1183,7 @@
   f_.evaluate(0,1);
 
   // Save to output
-<<<<<<< HEAD
   f_.getAdjSens(rhsvalBQ,DAE_P);
-=======
-  fd_.getAdjSens(rhsvalBQ,DAE_P);
-  
-  // If quadratures are included
-  if(nq_>0){
-    // Pass input to quadratures
-    fq_.setInput(&t,DAE_T);
-    fq_.setInput(yz,DAE_Y);
-    fq_.setInput(yp,DAE_YDOT);
-    fq_.setInput(input(INTEGRATOR_P),DAE_P);
-
-    // Pass adjoint seeds
-    fq_.setAdjSeed(&adjSeed(INTEGRATOR_XF).at(ny_),DAE_RES);
-
-    // Evaluate
-    fq_.evaluate(0,1);
-    
-    // Get the input seeds
-    const vector<double>& qres = fq_.adjSens(DAE_P).data();
-    
-    // Copy to result
-    for(int i=0; i<np_; ++i){
-      rhsvalBQ[i] += qres[i];
-    }
-  }
-  
-  // Negate as we are integrating backwards
-/*  for(int i=0; i<np_; ++i)
-    rhsvalBQ[i] *= -1;*/
->>>>>>> c7fdb5b2
     
   log("IdasInternal::rhsQB","end");
 }
