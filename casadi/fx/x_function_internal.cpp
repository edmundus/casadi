--- conflicted
+++ resolved
@@ -37,15 +37,6 @@
 
 CRSSparsity XFunctionInternal::spDetect(int iind, int oind){
   
-<<<<<<< HEAD
-=======
-  // Number of input variables (columns of the Jacobian)
-  int n_in = input(iind).numel();
-  
-  // Number of output variables (rows of the Jacobian)
-  int n_out = output(oind).numel();
-  
->>>>>>> 24d7642c
   // Number of nonzero inputs
   int nz_in = input(iind).size();
   
@@ -71,11 +62,7 @@
   
   // We choose forward or adjoint based on whichever requires less sweeps
   if(!sp_adj_ok_ || nsweep_fwd <= nsweep_adj){ // forward mode
-<<<<<<< HEAD
     if(verbose()) cout << "XFunctionInternal::spDetect: using forward mode: " << nsweep_fwd << " sweeps needed for " << nz_in << " directions" << endl;
-=======
-    if(verbose()) cout << "XFunctionInternal::getJacSparsity: using forward mode: " << nsweep_fwd << " sweeps needed for " << nz_in << " directions" << endl;
->>>>>>> 24d7642c
     
     // Loop over the variables, ndir variables at a time
     for(int s=0; s<nsweep_fwd; ++s){
@@ -85,11 +72,7 @@
         // Print when entering a new decade
         if(progress_new / 10 > progress / 10){
           progress = progress_new;
-<<<<<<< HEAD
           cout << progress << " %"  << endl;
-=======
-          cout << progress << " %%"  << endl;
->>>>>>> 24d7642c
         }
       }
       
@@ -137,11 +120,7 @@
     }
     
   } else { // Adjoint mode
-<<<<<<< HEAD
     if(verbose()) cout << "XFunctionInternal::spDetect: using adjoint mode: " << nsweep_adj << " sweeps needed for " << nz_out << " directions" << endl;
-=======
-    if(verbose()) cout << "XFunctionInternal::getJacSparsity: using adjoint mode: " << nsweep_adj << " sweeps needed for " << nz_out << " directions" << endl;
->>>>>>> 24d7642c
     
     // Loop over the variables, ndir variables at a time
     for(int s=0; s<nsweep_adj; ++s){
@@ -152,11 +131,7 @@
         // Print when entering a new decade
         if(progress_new / 10 > progress / 10){
           progress = progress_new;
-<<<<<<< HEAD
           cout << progress << " %"  << endl;
-=======
-          cout << progress << " %%"  << endl;
->>>>>>> 24d7642c
         }
       }
       
@@ -199,7 +174,6 @@
     }
   }
 
-<<<<<<< HEAD
   // Construct sparsity pattern
   CRSSparsity ret = sp_triplet(nz_out,nz_in,jrow,jcol);
   
@@ -208,39 +182,4 @@
   return ret;
 }
 
-
-=======
-  // Modify rows if sparse output
-  if(n_out!=nz_out){
-    
-    // New row for each old row
-    vector<int> row_map = output(oind).sparsity().getElementMapping();
-    
-    // Update rows
-    for(vector<int>::iterator it=jrow.begin(); it!=jrow.end(); ++it){
-      *it = row_map[*it];
-    }
-  }
-
-  // Modify columns if sparse input
-  if(n_in!=nz_in){
-    
-    // New column for each old column
-    vector<int> col_map = input(iind).sparsity().getElementMapping();
-    
-    // Update columns
-    for(vector<int>::iterator it=jcol.begin(); it!=jcol.end(); ++it){
-      *it = col_map[*it];
-    }
-  }
-
-  // Construct sparsity pattern
-  CRSSparsity ret = sp_triplet(n_out,n_in,jrow,jcol);
-  
-  // Return sparsity pattern
-  if(verbose()) cout << "XFunctionInternal::getJacSparsity end " << endl;
-  return ret;
-}
-
->>>>>>> 24d7642c
 } // namespace CasADi
